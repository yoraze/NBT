--- conflicted
+++ resolved
@@ -68,11 +68,7 @@
 	}
 
 	public function testMixedList() : void{
-<<<<<<< HEAD
-		$this->expectExceptionMessageRegExp("/Invalid tag of type .* assigned to ListTag/");
-=======
 		$this->expectException(\TypeError::class); //TODO: throwing an engine level error on userdata is very bad ...
->>>>>>> 40e60c9e
 		JsonNbtParser::parseJson("{TestList:[1f, string2, 3b]}");
 	}
 
