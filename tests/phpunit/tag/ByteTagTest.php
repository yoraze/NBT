--- conflicted
+++ resolved
@@ -35,13 +35,12 @@
 	}
 
 	public function testTooLargeValue() : void{
-<<<<<<< HEAD
-		self::expectException(\InvalidArgumentException::class);
+		$this->expectException(\InvalidArgumentException::class);
 		new ByteTag(500);
 	}
 
 	public function testTooSmallValue() : void{
-		self::expectException(\InvalidArgumentException::class);
+		$this->expectException(\InvalidArgumentException::class);
 		new ByteTag(-129);
 	}
 
@@ -49,14 +48,5 @@
 		$this->expectException(\ArgumentCountError::class);
 
 		new ByteTag(1, "world");
-=======
-		$this->expectException(\InvalidArgumentException::class);
-		new ByteTag("", 500);
-	}
-
-	public function testTooSmallValue() : void{
-		$this->expectException(\InvalidArgumentException::class);
-		new ByteTag("", -129);
->>>>>>> fab18f3b
 	}
 }