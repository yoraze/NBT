{
    "name": "pocketmine/nbt",
    "description": "PHP library for working with Named Binary Tags",
    "type": "library",
    "require": {
        "php": ">=7.2.0",
        "php-64bit": "*",
        "ext-zlib": "*",
<<<<<<< HEAD
        "pocketmine/binaryutils": "^0.1.7"
=======
        "pocketmine/binaryutils": "^0.1.9"
>>>>>>> fab18f3b
    },
    "license": "LGPL-3.0",
    "autoload": {
        "psr-4": {
            "pocketmine\\nbt\\": "src/"
        }
    },
    "autoload-dev": {
        "psr-4": {
            "pocketmine\\nbt\\": "tests/phpunit/"
        }
    },
    "repositories": [
        {
            "type": "vcs",
            "url": "https://github.com/pmmp/BinaryUtils"
        }
    ]
}<|MERGE_RESOLUTION|>--- conflicted
+++ resolved
@@ -6,11 +6,7 @@
         "php": ">=7.2.0",
         "php-64bit": "*",
         "ext-zlib": "*",
-<<<<<<< HEAD
-        "pocketmine/binaryutils": "^0.1.7"
-=======
         "pocketmine/binaryutils": "^0.1.9"
->>>>>>> fab18f3b
     },
     "license": "LGPL-3.0",
     "autoload": {
