<?php

/*
 *
 *  ____            _        _   __  __ _                  __  __ ____
 * |  _ \ ___   ___| | _____| |_|  \/  (_)_ __   ___      |  \/  |  _ \
 * | |_) / _ \ / __| |/ / _ \ __| |\/| | | '_ \ / _ \_____| |\/| | |_) |
 * |  __/ (_) | (__|   <  __/ |_| |  | | | | | |  __/_____| |  | |  __/
 * |_|   \___/ \___|_|\_\___|\__|_|  |_|_|_| |_|\___|     |_|  |_|_|
 *
 * This program is free software: you can redistribute it and/or modify
 * it under the terms of the GNU Lesser General Public License as published by
 * the Free Software Foundation, either version 3 of the License, or
 * (at your option) any later version.
 *
 * @author PocketMine Team
 * @link http://www.pocketmine.net/
 *
 *
*/

declare(strict_types=1);

namespace pocketmine\nbt\tag;

use pocketmine\nbt\NBT;
<<<<<<< HEAD
use pocketmine\nbt\NbtStreamReader;
use pocketmine\nbt\NbtStreamWriter;
=======
use pocketmine\nbt\NBTStream;
use pocketmine\nbt\ReaderTracker;
>>>>>>> 2f176c9f
use function assert;
use function count;
use function current;
use function func_num_args;
use function get_class;
use function gettype;
use function is_a;
use function is_int;
use function is_object;
use function key;
use function next;
use function reset;
use function str_repeat;

final class CompoundTag extends Tag implements \ArrayAccess, \Iterator, \Countable{
	use NoDynamicFieldsTrait;

	/** @var Tag[] */
	private $value = [];

	public function __construct(){
		self::restrictArgCount(__METHOD__, func_num_args(), 0);
	}

	/**
	 * Helper method for easier fluent usage.
	 * @return CompoundTag
	 */
	public static function create() : self{
		return new self;
	}

	/**
	 * @return int
	 */
	public function count() : int{
		return count($this->value);
	}

	/**
	 * @return int
	 */
	public function getCount(){
		return count($this->value);
	}

	/**
	 * @return Tag[]
	 */
	public function getValue(){
		return $this->value;
	}

	/*
	 * Here follows many functions of misery for the sake of type safety. We really needs generics in PHP :(
	 */

	/**
	 * Returns the tag with the specified name, or null if it does not exist.
	 *
	 * @param string      $name
	 * @param string|null $expectedClass Class that extends Tag
	 *
	 * @return Tag|null
	 * @throws \RuntimeException if the tag exists and is not of the expected type (if specified)
	 */
	public function getTag(string $name, string $expectedClass = Tag::class) : ?Tag{
		assert(is_a($expectedClass, Tag::class, true));
		$tag = $this->value[$name] ?? null;
		if($tag !== null and !($tag instanceof $expectedClass)){
			throw new \RuntimeException("Expected a tag of type $expectedClass, got " . get_class($tag));
		}

		return $tag;
	}

	/**
	 * Returns the ListTag with the specified name, or null if it does not exist. Triggers an exception if a tag exists
	 * with that name and the tag is not a ListTag.
	 *
	 * @param string $name
	 * @return ListTag|null
	 */
	public function getListTag(string $name) : ?ListTag{
		return $this->getTag($name, ListTag::class);
	}

	/**
	 * Returns the CompoundTag with the specified name, or null if it does not exist. Triggers an exception if a tag
	 * exists with that name and the tag is not a CompoundTag.
	 *
	 * @param string $name
	 * @return CompoundTag|null
	 */
	public function getCompoundTag(string $name) : ?CompoundTag{
		return $this->getTag($name, CompoundTag::class);
	}

	/**
	 * Sets the specified Tag as a child tag of the CompoundTag at the offset specified by the tag's name. If a tag
	 * already exists at the offset and the types do not match, an exception will be thrown unless $force is true.
	 *
	 * @param string $name
	 * @param Tag    $tag
	 * @param bool   $force
	 *
	 * @return $this
	 */
	public function setTag(string $name, Tag $tag, bool $force = false) : self{
		if(!$force){
			$existing = $this->value[$name] ?? null;
			if($existing !== null and !($tag instanceof $existing)){
				throw new \RuntimeException("Cannot set tag at \"$name\": tried to overwrite " . get_class($existing) . " with " . get_class($tag));
			}
		}
		$this->value[$name] = $tag;
		return $this;
	}

	/**
	 * Removes the child tags with the specified names from the CompoundTag. This function accepts a variadic list of
	 * strings.
	 *
	 * @param string ...$names
	 */
	public function removeTag(string ...$names) : void{
		foreach($names as $name){
			unset($this->value[$name]);
		}
	}

	/**
	 * Returns whether the CompoundTag contains a child tag with the specified name.
	 *
	 * @param string $name
	 * @param string $expectedClass
	 *
	 * @return bool
	 */
	public function hasTag(string $name, string $expectedClass = Tag::class) : bool{
		assert(is_a($expectedClass, Tag::class, true));
		return ($this->value[$name] ?? null) instanceof $expectedClass;
	}

	/**
	 * Returns the value of the child tag with the specified name, or $default if the tag doesn't exist. If the child
	 * tag is not of type $expectedType, an exception will be thrown, unless a default is given and $badTagDefault is
	 * true.
	 *
	 * @param string $name
	 * @param string $expectedClass
	 * @param mixed  $default
	 * @param bool   $badTagDefault Return the specified default if the tag is not of the expected type.
	 *
	 * @return mixed
	 */
	public function getTagValue(string $name, string $expectedClass, $default = null, bool $badTagDefault = false){
		$tag = $this->getTag($name, $badTagDefault ? Tag::class : $expectedClass);
		if($tag instanceof $expectedClass){
			return $tag->getValue();
		}

		if($default === null){
			throw new \RuntimeException("Tag with name \"$name\" " . ($tag !== null ? "not of expected type" : "not found") . " and no valid default value given");
		}

		return $default;
	}

	/*
	 * The following methods are wrappers around getTagValue() with type safety.
	 */

	/**
	 * @param string   $name
	 * @param int|null $default
	 * @param bool     $badTagDefault
	 *
	 * @return int
	 */
	public function getByte(string $name, ?int $default = null, bool $badTagDefault = false) : int{
		return $this->getTagValue($name, ByteTag::class, $default, $badTagDefault);
	}

	/**
	 * @param string   $name
	 * @param int|null $default
	 * @param bool     $badTagDefault
	 *
	 * @return int
	 */
	public function getShort(string $name, ?int $default = null, bool $badTagDefault = false) : int{
		return $this->getTagValue($name, ShortTag::class, $default, $badTagDefault);
	}

	/**
	 * @param string   $name
	 * @param int|null $default
	 * @param bool     $badTagDefault
	 *
	 * @return int
	 */
	public function getInt(string $name, ?int $default = null, bool $badTagDefault = false) : int{
		return $this->getTagValue($name, IntTag::class, $default, $badTagDefault);
	}

	/**
	 * @param string   $name
	 * @param int|null $default
	 * @param bool     $badTagDefault
	 *
	 * @return int
	 */
	public function getLong(string $name, ?int $default = null, bool $badTagDefault = false) : int{
		return $this->getTagValue($name, LongTag::class, $default, $badTagDefault);
	}

	/**
	 * @param string     $name
	 * @param float|null $default
	 * @param bool       $badTagDefault
	 *
	 * @return float
	 */
	public function getFloat(string $name, ?float $default = null, bool $badTagDefault = false) : float{
		return $this->getTagValue($name, FloatTag::class, $default, $badTagDefault);
	}

	/**
	 * @param string     $name
	 * @param float|null $default
	 * @param bool       $badTagDefault
	 *
	 * @return float
	 */
	public function getDouble(string $name, ?float $default = null, bool $badTagDefault = false) : float{
		return $this->getTagValue($name, DoubleTag::class, $default, $badTagDefault);
	}

	/**
	 * @param string      $name
	 * @param string|null $default
	 * @param bool        $badTagDefault
	 *
	 * @return string
	 */
	public function getByteArray(string $name, ?string $default = null, bool $badTagDefault = false) : string{
		return $this->getTagValue($name, ByteArrayTag::class, $default, $badTagDefault);
	}

	/**
	 * @param string      $name
	 * @param string|null $default
	 * @param bool        $badTagDefault
	 *
	 * @return string
	 */
	public function getString(string $name, ?string $default = null, bool $badTagDefault = false) : string{
		return $this->getTagValue($name, StringTag::class, $default, $badTagDefault);
	}

	/**
	 * @param string     $name
	 * @param int[]|null $default
	 * @param bool       $badTagDefault
	 *
	 * @return int[]
	 */
	public function getIntArray(string $name, ?array $default = null, bool $badTagDefault = false) : array{
		return $this->getTagValue($name, IntArrayTag::class, $default, $badTagDefault);
	}

	/*
	 * The following methods are wrappers around setTag() which create appropriate tag objects on the fly.
	 */

	/**
	 * @param string $name
	 * @param int    $value
	 * @param bool   $force
	 *
	 * @return $this
	 */
	public function setByte(string $name, int $value, bool $force = false) : self{
		return $this->setTag($name, new ByteTag($value), $force);
	}

	/**
	 * @param string $name
	 * @param int    $value
	 * @param bool   $force
	 *
	 * @return $this
	 */
	public function setShort(string $name, int $value, bool $force = false) : self{
		return $this->setTag($name, new ShortTag($value), $force);
	}

	/**
	 * @param string $name
	 * @param int    $value
	 * @param bool   $force
	 *
	 * @return $this
	 */
	public function setInt(string $name, int $value, bool $force = false) : self{
		return $this->setTag($name, new IntTag($value), $force);
	}

	/**
	 * @param string $name
	 * @param int    $value
	 * @param bool   $force
	 *
	 * @return $this
	 */
	public function setLong(string $name, int $value, bool $force = false) : self{
		return $this->setTag($name, new LongTag($value), $force);
	}

	/**
	 * @param string $name
	 * @param float  $value
	 * @param bool   $force
	 *
	 * @return $this
	 */
	public function setFloat(string $name, float $value, bool $force = false) : self{
		return $this->setTag($name, new FloatTag($value), $force);
	}

	/**
	 * @param string $name
	 * @param float  $value
	 * @param bool   $force
	 *
	 * @return $this
	 */
	public function setDouble(string $name, float $value, bool $force = false) : self{
		return $this->setTag($name, new DoubleTag($value), $force);
	}

	/**
	 * @param string $name
	 * @param string $value
	 * @param bool   $force
	 *
	 * @return $this
	 */
	public function setByteArray(string $name, string $value, bool $force = false) : self{
		return $this->setTag($name, new ByteArrayTag($value), $force);
	}

	/**
	 * @param string $name
	 * @param string $value
	 * @param bool   $force
	 *
	 * @return $this
	 */
	public function setString(string $name, string $value, bool $force = false) : self{
		return $this->setTag($name, new StringTag($value), $force);
	}

	/**
	 * @param string $name
	 * @param int[]  $value
	 * @param bool   $force
	 *
	 * @return $this
	 */
	public function setIntArray(string $name, array $value, bool $force = false) : self{
		return $this->setTag($name, new IntArrayTag($value), $force);
	}


	/**
	 * @param string $offset
	 *
	 * @return bool
	 */
	public function offsetExists($offset){
		return isset($this->value[$offset]);
	}

	/**
	 * @param string $offset
	 *
	 * @return mixed|null|\ArrayAccess
	 */
	public function offsetGet($offset){
		if(isset($this->value[$offset])){
			if($this->value[$offset] instanceof \ArrayAccess){
				return $this->value[$offset];
			}else{
				return $this->value[$offset]->getValue();
			}
		}

		assert(false, "Offset $offset not found");

		return null;
	}

	/**
	 * @param string $offset
	 * @param Tag    $value
	 *
	 * @throws \InvalidArgumentException if offset is null
	 * @throws \TypeError if $value is not a Tag object
	 */
	public function offsetSet($offset, $value){
		if($offset === null){
			throw new \InvalidArgumentException("Array access push syntax is not supported");
		}
		if($value instanceof Tag){
			$this->value[$offset] = $value;
		}else{
			throw new \TypeError("Value set by ArrayAccess must be an instance of " . Tag::class . ", got " . (is_object($value) ? " instance of " . get_class($value) : gettype($value)));
		}
	}

	public function offsetUnset($offset){
		unset($this->value[$offset]);
	}

	public function getType() : int{
		return NBT::TAG_Compound;
	}

<<<<<<< HEAD
	public static function read(NbtStreamReader $reader) : self{
		$result = new self;
		for($type = $reader->readByte(); $type !== NBT::TAG_End; $type = $reader->readByte()){
			$name = $reader->readString();
			$tag = NBT::createTag($type, $reader);
			if($name !== ""){ //TODO: reevaluate this condition
				$result->setTag($name, $tag);
			}
		}
		return $result;
=======
	public function read(NBTStream $nbt, ReaderTracker $tracker) : void{
		$this->value = [];
		$tracker->protectDepth(function() use($nbt, $tracker){
			do{
				$tag = $nbt->readTag($tracker);
				if($tag !== null and $tag->__name !== ""){
					$this->value[$tag->__name] = $tag;
				}
			}while($tag !== null);
		});
>>>>>>> 2f176c9f
	}

	public function write(NbtStreamWriter $writer) : void{
		foreach($this->value as $name => $tag){
			$writer->writeByte($tag->getType());
			$writer->writeString($name);
			$tag->write($writer);
		}
		$writer->writeByte(NBT::TAG_End);
	}

	public function toString(int $indentation = 0) : string{
		$str = str_repeat("  ", $indentation) . get_class($this) . ": value={\n";
		foreach($this->value as $name => $tag){
			$str .= str_repeat("  ", $indentation + 1) . "\"$name\" =>\n" . $tag->toString($indentation + 1) . "\n";
		}
		return $str . str_repeat("  ", $indentation) . "}";
	}

	public function __clone(){
		foreach($this->value as $key => $tag){
			$this->value[$key] = $tag->safeClone();
		}
	}

	public function next() : void{
		next($this->value);
	}

	/**
	 * @return bool
	 */
	public function valid() : bool{
		return key($this->value) !== null;
	}

	/**
	 * @return string|null
	 */
	public function key() : ?string{
		$k = key($this->value);
		if(is_int($k)){
			/* PHP arrays are idiotic and cast keys like "1" to int(1)
			 * TODO: perhaps we should consider using a \Ds\Map for this?
			 */
			$k = (string) $k;
		}

		return $k;
	}

	/**
	 * @return Tag|null
	 */
	public function current() : ?Tag{
		return current($this->value) ?: null;
	}

	public function rewind() : void{
		reset($this->value);
	}

	public function equals(Tag $that) : bool{
		if(!($that instanceof $this) or $this->count() !== $that->count()){
			return false;
		}

		foreach($this as $k => $v){
			$other = $that->getTag($k);
			if($other === null or !$v->equals($other)){
				return false;
			}
		}

		return true;
	}

	/**
	 * Returns a copy of this CompoundTag with values from the given CompoundTag merged into it. Tags that exist both in
	 * this tag and the other will be overwritten by the tag in the other.
	 *
	 * This deep-clones all tags.
	 *
	 * @param CompoundTag $other
	 *
	 * @return CompoundTag
	 */
	public function merge(CompoundTag $other) : CompoundTag{
		$new = clone $this;

		foreach($other as $k => $namedTag){
			$new->setTag($k, clone $namedTag);
		}

		return $new;
	}
}<|MERGE_RESOLUTION|>--- conflicted
+++ resolved
@@ -24,13 +24,9 @@
 namespace pocketmine\nbt\tag;
 
 use pocketmine\nbt\NBT;
-<<<<<<< HEAD
 use pocketmine\nbt\NbtStreamReader;
 use pocketmine\nbt\NbtStreamWriter;
-=======
-use pocketmine\nbt\NBTStream;
 use pocketmine\nbt\ReaderTracker;
->>>>>>> 2f176c9f
 use function assert;
 use function count;
 use function current;
@@ -461,29 +457,18 @@
 		return NBT::TAG_Compound;
 	}
 
-<<<<<<< HEAD
-	public static function read(NbtStreamReader $reader) : self{
+	public static function read(NbtStreamReader $reader, ReaderTracker $tracker) : self{
 		$result = new self;
-		for($type = $reader->readByte(); $type !== NBT::TAG_End; $type = $reader->readByte()){
-			$name = $reader->readString();
-			$tag = NBT::createTag($type, $reader);
-			if($name !== ""){ //TODO: reevaluate this condition
-				$result->setTag($name, $tag);
+		$tracker->protectDepth(static function() use($reader, $tracker, $result){
+			for($type = $reader->readByte(); $type !== NBT::TAG_End; $type = $reader->readByte()){
+				$name = $reader->readString();
+				$tag = NBT::createTag($type, $reader, $tracker);
+				if($name !== ""){ //TODO: reevaluate this condition
+					$result->setTag($name, $tag);
+				}
 			}
-		}
+		});
 		return $result;
-=======
-	public function read(NBTStream $nbt, ReaderTracker $tracker) : void{
-		$this->value = [];
-		$tracker->protectDepth(function() use($nbt, $tracker){
-			do{
-				$tag = $nbt->readTag($tracker);
-				if($tag !== null and $tag->__name !== ""){
-					$this->value[$tag->__name] = $tag;
-				}
-			}while($tag !== null);
-		});
->>>>>>> 2f176c9f
 	}
 
 	public function write(NbtStreamWriter $writer) : void{
