<?php

/*
 *
 *  ____            _        _   __  __ _                  __  __ ____
 * |  _ \ ___   ___| | _____| |_|  \/  (_)_ __   ___      |  \/  |  _ \
 * | |_) / _ \ / __| |/ / _ \ __| |\/| | | '_ \ / _ \_____| |\/| | |_) |
 * |  __/ (_) | (__|   <  __/ |_| |  | | | | | |  __/_____| |  | |  __/
 * |_|   \___/ \___|_|\_\___|\__|_|  |_|_|_| |_|\___|     |_|  |_|_|
 *
 * This program is free software: you can redistribute it and/or modify
 * it under the terms of the GNU Lesser General Public License as published by
 * the Free Software Foundation, either version 3 of the License, or
 * (at your option) any later version.
 *
 * @author PocketMine Team
 * @link http://www.pocketmine.net/
 *
 *
*/

declare(strict_types=1);

namespace pocketmine\nbt\tag;

use pocketmine\nbt\NBT;
use pocketmine\nbt\NbtStreamReader;
use pocketmine\nbt\NbtStreamWriter;
use pocketmine\nbt\ReaderTracker;
use function assert;
use function count;
use function current;
use function func_num_args;
use function get_class;
use function gettype;
use function is_a;
use function is_int;
use function is_object;
use function key;
use function next;
use function reset;
use function str_repeat;

final class CompoundTag extends Tag implements \ArrayAccess, \Iterator, \Countable{
	use NoDynamicFieldsTrait;

	/** @var Tag[] */
	private $value = [];

	public function __construct(){
		self::restrictArgCount(__METHOD__, func_num_args(), 0);
	}

	/**
	 * Helper method for easier fluent usage.
	 * @return CompoundTag
	 */
	public static function create() : self{
		return new self;
	}

	/**
	 * @return int
	 */
	public function count() : int{
		return count($this->value);
	}

	/**
	 * @return int
	 */
	public function getCount(){
		return count($this->value);
	}

	/**
	 * @return Tag[]
	 */
	public function getValue(){
		return $this->value;
	}

	/*
	 * Here follows many functions of misery for the sake of type safety. We really needs generics in PHP :(
	 */

	/**
	 * Returns the tag with the specified name, or null if it does not exist.
	 *
	 * @param string $name
	 * @param string $expectedClass Class that extends Tag
	 *
	 * @return Tag|null
	 * @throws \RuntimeException if the tag exists and is not of the expected type (if specified)
	 */
	public function getTag(string $name, string $expectedClass = Tag::class) : ?Tag{
		assert(is_a($expectedClass, Tag::class, true));
		$tag = $this->value[$name] ?? null;
		if($tag !== null and !($tag instanceof $expectedClass)){
			throw new \RuntimeException("Expected a tag of type $expectedClass, got " . get_class($tag));
		}

		return $tag;
	}

	/**
	 * Returns the ListTag with the specified name, or null if it does not exist. Triggers an exception if a tag exists
	 * with that name and the tag is not a ListTag.
	 *
	 * @param string $name
	 * @return ListTag|null
	 */
	public function getListTag(string $name) : ?ListTag{
		return $this->getTag($name, ListTag::class);
	}

	/**
	 * Returns the CompoundTag with the specified name, or null if it does not exist. Triggers an exception if a tag
	 * exists with that name and the tag is not a CompoundTag.
	 *
	 * @param string $name
	 * @return CompoundTag|null
	 */
	public function getCompoundTag(string $name) : ?CompoundTag{
		return $this->getTag($name, CompoundTag::class);
	}

	/**
	 * Sets the specified Tag as a child tag of the CompoundTag at the offset specified by the tag's name. If a tag
	 * already exists at the offset and the types do not match, an exception will be thrown unless $force is true.
	 *
	 * @param string $name
	 * @param Tag    $tag
	 * @param bool   $force
	 *
	 * @return $this
	 */
	public function setTag(string $name, Tag $tag, bool $force = false) : self{
		if(!$force){
			$existing = $this->value[$name] ?? null;
			if($existing !== null and !($tag instanceof $existing)){
				throw new \RuntimeException("Cannot set tag at \"$name\": tried to overwrite " . get_class($existing) . " with " . get_class($tag));
			}
		}
		$this->value[$name] = $tag;
		return $this;
	}

	/**
	 * Removes the child tags with the specified names from the CompoundTag. This function accepts a variadic list of
	 * strings.
	 *
	 * @param string ...$names
	 */
	public function removeTag(string ...$names) : void{
		foreach($names as $name){
			unset($this->value[$name]);
		}
	}

	/**
	 * Returns whether the CompoundTag contains a child tag with the specified name.
	 *
	 * @param string $name
	 * @param string $expectedClass
	 *
	 * @return bool
	 */
	public function hasTag(string $name, string $expectedClass = Tag::class) : bool{
		assert(is_a($expectedClass, Tag::class, true));
		return ($this->value[$name] ?? null) instanceof $expectedClass;
	}

	/**
	 * Returns the value of the child tag with the specified name, or $default if the tag doesn't exist. If the child
	 * tag is not of type $expectedType, an exception will be thrown, unless a default is given and $badTagDefault is
	 * true.
	 *
	 * @param string $name
	 * @param string $expectedClass
	 * @param mixed  $default
	 * @param bool   $badTagDefault Return the specified default if the tag is not of the expected type.
	 *
	 * @return mixed
	 */
	public function getTagValue(string $name, string $expectedClass, $default = null, bool $badTagDefault = false){
		$tag = $this->getTag($name, $badTagDefault ? Tag::class : $expectedClass);
		if($tag instanceof $expectedClass){
			return $tag->getValue();
		}

		if($default === null){
			throw new \RuntimeException("Tag with name \"$name\" " . ($tag !== null ? "not of expected type" : "not found") . " and no valid default value given");
		}

		return $default;
	}

	/*
	 * The following methods are wrappers around getTagValue() with type safety.
	 */

	/**
	 * @param string   $name
	 * @param int|null $default
	 * @param bool     $badTagDefault
	 *
	 * @return int
	 */
	public function getByte(string $name, ?int $default = null, bool $badTagDefault = false) : int{
		return $this->getTagValue($name, ByteTag::class, $default, $badTagDefault);
	}

	/**
	 * @param string   $name
	 * @param int|null $default
	 * @param bool     $badTagDefault
	 *
	 * @return int
	 */
	public function getShort(string $name, ?int $default = null, bool $badTagDefault = false) : int{
		return $this->getTagValue($name, ShortTag::class, $default, $badTagDefault);
	}

	/**
	 * @param string   $name
	 * @param int|null $default
	 * @param bool     $badTagDefault
	 *
	 * @return int
	 */
	public function getInt(string $name, ?int $default = null, bool $badTagDefault = false) : int{
		return $this->getTagValue($name, IntTag::class, $default, $badTagDefault);
	}

	/**
	 * @param string   $name
	 * @param int|null $default
	 * @param bool     $badTagDefault
	 *
	 * @return int
	 */
	public function getLong(string $name, ?int $default = null, bool $badTagDefault = false) : int{
		return $this->getTagValue($name, LongTag::class, $default, $badTagDefault);
	}

	/**
	 * @param string     $name
	 * @param float|null $default
	 * @param bool       $badTagDefault
	 *
	 * @return float
	 */
	public function getFloat(string $name, ?float $default = null, bool $badTagDefault = false) : float{
		return $this->getTagValue($name, FloatTag::class, $default, $badTagDefault);
	}

	/**
	 * @param string     $name
	 * @param float|null $default
	 * @param bool       $badTagDefault
	 *
	 * @return float
	 */
	public function getDouble(string $name, ?float $default = null, bool $badTagDefault = false) : float{
		return $this->getTagValue($name, DoubleTag::class, $default, $badTagDefault);
	}

	/**
	 * @param string      $name
	 * @param string|null $default
	 * @param bool        $badTagDefault
	 *
	 * @return string
	 */
	public function getByteArray(string $name, ?string $default = null, bool $badTagDefault = false) : string{
		return $this->getTagValue($name, ByteArrayTag::class, $default, $badTagDefault);
	}

	/**
	 * @param string      $name
	 * @param string|null $default
	 * @param bool        $badTagDefault
	 *
	 * @return string
	 */
	public function getString(string $name, ?string $default = null, bool $badTagDefault = false) : string{
		return $this->getTagValue($name, StringTag::class, $default, $badTagDefault);
	}

	/**
	 * @param string     $name
	 * @param int[]|null $default
	 * @param bool       $badTagDefault
	 *
	 * @return int[]
	 */
	public function getIntArray(string $name, ?array $default = null, bool $badTagDefault = false) : array{
		return $this->getTagValue($name, IntArrayTag::class, $default, $badTagDefault);
	}

	/*
	 * The following methods are wrappers around setTag() which create appropriate tag objects on the fly.
	 */

	/**
	 * @param string $name
	 * @param int    $value
	 * @param bool   $force
	 *
	 * @return $this
	 */
	public function setByte(string $name, int $value, bool $force = false) : self{
		return $this->setTag($name, new ByteTag($value), $force);
	}

	/**
	 * @param string $name
	 * @param int    $value
	 * @param bool   $force
	 *
	 * @return $this
	 */
	public function setShort(string $name, int $value, bool $force = false) : self{
		return $this->setTag($name, new ShortTag($value), $force);
	}

	/**
	 * @param string $name
	 * @param int    $value
	 * @param bool   $force
	 *
	 * @return $this
	 */
	public function setInt(string $name, int $value, bool $force = false) : self{
		return $this->setTag($name, new IntTag($value), $force);
	}

	/**
	 * @param string $name
	 * @param int    $value
	 * @param bool   $force
	 *
	 * @return $this
	 */
	public function setLong(string $name, int $value, bool $force = false) : self{
		return $this->setTag($name, new LongTag($value), $force);
	}

	/**
	 * @param string $name
	 * @param float  $value
	 * @param bool   $force
	 *
	 * @return $this
	 */
	public function setFloat(string $name, float $value, bool $force = false) : self{
		return $this->setTag($name, new FloatTag($value), $force);
	}

	/**
	 * @param string $name
	 * @param float  $value
	 * @param bool   $force
	 *
	 * @return $this
	 */
	public function setDouble(string $name, float $value, bool $force = false) : self{
		return $this->setTag($name, new DoubleTag($value), $force);
	}

	/**
	 * @param string $name
	 * @param string $value
	 * @param bool   $force
	 *
	 * @return $this
	 */
	public function setByteArray(string $name, string $value, bool $force = false) : self{
		return $this->setTag($name, new ByteArrayTag($value), $force);
	}

	/**
	 * @param string $name
	 * @param string $value
	 * @param bool   $force
	 *
	 * @return $this
	 */
	public function setString(string $name, string $value, bool $force = false) : self{
		return $this->setTag($name, new StringTag($value), $force);
	}

	/**
	 * @param string $name
	 * @param int[]  $value
	 * @param bool   $force
	 *
	 * @return $this
	 */
	public function setIntArray(string $name, array $value, bool $force = false) : self{
		return $this->setTag($name, new IntArrayTag($value), $force);
	}


	/**
	 * @param string $offset
	 *
	 * @return bool
	 */
	public function offsetExists($offset){
		return isset($this->value[$offset]);
	}

	/**
	 * @param string $offset
	 *
	 * @return mixed|null|\ArrayAccess
	 */
	public function offsetGet($offset){
		if(isset($this->value[$offset])){
			if($this->value[$offset] instanceof \ArrayAccess){
				return $this->value[$offset];
			}else{
				return $this->value[$offset]->getValue();
			}
		}

		assert(false, "Offset $offset not found");

		return null;
	}

	/**
	 * @param string $offset
	 * @param Tag    $value
	 *
	 * @throws \InvalidArgumentException if offset is null
	 * @throws \TypeError if $value is not a Tag object
	 */
	public function offsetSet($offset, $value){
		if($offset === null){
			throw new \InvalidArgumentException("Array access push syntax is not supported");
		}
		if($value instanceof Tag){
			$this->value[$offset] = $value;
		}else{
			throw new \TypeError("Value set by ArrayAccess must be an instance of " . Tag::class . ", got " . (is_object($value) ? " instance of " . get_class($value) : gettype($value)));
		}
	}

	public function offsetUnset($offset){
		unset($this->value[$offset]);
	}

	protected function getTypeName() : string{
		return "Compound";
	}

	public function getType() : int{
		return NBT::TAG_Compound;
	}

<<<<<<< HEAD
	public static function read(NbtStreamReader $reader, ReaderTracker $tracker) : self{
		$result = new self;
		$tracker->protectDepth(static function() use($reader, $tracker, $result){
			for($type = $reader->readByte(); $type !== NBT::TAG_End; $type = $reader->readByte()){
				$name = $reader->readString();
				$tag = NBT::createTag($type, $reader, $tracker);
				$result->setTag($name, $tag);
			}
=======
	public function read(NBTStream $nbt, ReaderTracker $tracker) : void{
		$this->value = [];
		$tracker->protectDepth(function() use($nbt, $tracker){
			do{
				$tag = $nbt->readTag($tracker);
				if($tag !== null){
					if(isset($this->value[$tag->__name])){
						throw new \UnexpectedValueException("Duplicate key \"$tag->__name\"");
					}
					$this->value[$tag->__name] = $tag;
				}
			}while($tag !== null);
>>>>>>> 1ba981d9
		});
		return $result;
	}

	public function write(NbtStreamWriter $writer) : void{
		foreach($this->value as $name => $tag){
			$writer->writeByte($tag->getType());
			$writer->writeString($name);
			$tag->write($writer);
		}
		$writer->writeByte(NBT::TAG_End);
	}

	protected function stringifyValue(int $indentation) : string{
		$str = "{\n";
		foreach($this->value as $name => $tag){
			$str .= str_repeat("  ", $indentation + 1) . "\"$name\" => " . $tag->toString($indentation + 1) . "\n";
		}
		return $str . str_repeat("  ", $indentation) . "}";
	}

	public function __clone(){
		foreach($this->value as $key => $tag){
			$this->value[$key] = $tag->safeClone();
		}
	}

	protected function makeCopy(){
		return clone $this;
	}

	public function next() : void{
		next($this->value);
	}

	/**
	 * @return bool
	 */
	public function valid() : bool{
		return key($this->value) !== null;
	}

	/**
	 * @return string|null
	 */
	public function key() : ?string{
		$k = key($this->value);
		if(is_int($k)){
			/* PHP arrays are idiotic and cast keys like "1" to int(1)
			 * TODO: perhaps we should consider using a \Ds\Map for this?
			 */
			$k = (string) $k;
		}

		return $k;
	}

	/**
	 * @return Tag|null
	 */
	public function current() : ?Tag{
		return current($this->value) ?: null;
	}

	public function rewind() : void{
		reset($this->value);
	}

	public function equals(Tag $that) : bool{
		if(!($that instanceof $this) or $this->count() !== $that->count()){
			return false;
		}

		foreach($this as $k => $v){
			$other = $that->getTag($k);
			if($other === null or !$v->equals($other)){
				return false;
			}
		}

		return true;
	}

	/**
	 * Returns a copy of this CompoundTag with values from the given CompoundTag merged into it. Tags that exist both in
	 * this tag and the other will be overwritten by the tag in the other.
	 *
	 * This deep-clones all tags.
	 *
	 * @param CompoundTag $other
	 *
	 * @return CompoundTag
	 */
	public function merge(CompoundTag $other) : CompoundTag{
		$new = clone $this;

		foreach($other as $k => $namedTag){
			$new->setTag($k, clone $namedTag);
		}

		return $new;
	}
}<|MERGE_RESOLUTION|>--- conflicted
+++ resolved
@@ -24,6 +24,7 @@
 namespace pocketmine\nbt\tag;
 
 use pocketmine\nbt\NBT;
+use pocketmine\nbt\NbtDataException;
 use pocketmine\nbt\NbtStreamReader;
 use pocketmine\nbt\NbtStreamWriter;
 use pocketmine\nbt\ReaderTracker;
@@ -461,29 +462,17 @@
 		return NBT::TAG_Compound;
 	}
 
-<<<<<<< HEAD
 	public static function read(NbtStreamReader $reader, ReaderTracker $tracker) : self{
 		$result = new self;
 		$tracker->protectDepth(static function() use($reader, $tracker, $result){
 			for($type = $reader->readByte(); $type !== NBT::TAG_End; $type = $reader->readByte()){
 				$name = $reader->readString();
 				$tag = NBT::createTag($type, $reader, $tracker);
+				if($result->hasTag($name)){
+					throw new NbtDataException("Duplicate key \"$name\"");
+				}
 				$result->setTag($name, $tag);
 			}
-=======
-	public function read(NBTStream $nbt, ReaderTracker $tracker) : void{
-		$this->value = [];
-		$tracker->protectDepth(function() use($nbt, $tracker){
-			do{
-				$tag = $nbt->readTag($tracker);
-				if($tag !== null){
-					if(isset($this->value[$tag->__name])){
-						throw new \UnexpectedValueException("Duplicate key \"$tag->__name\"");
-					}
-					$this->value[$tag->__name] = $tag;
-				}
-			}while($tag !== null);
->>>>>>> 1ba981d9
 		});
 		return $result;
 	}
