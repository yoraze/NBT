--- conflicted
+++ resolved
@@ -88,20 +88,14 @@
 	/**
 	 * Returns the tag with the specified name, or null if it does not exist.
 	 *
-	 * @phpstan-template T of NamedTag
-	 *
-	 * @param string $name
-<<<<<<< HEAD
+	 * @phpstan-template T of Tag
+	 *
+	 * @param string $name
 	 * @param string $expectedClass Class that extends Tag
+	 * @phpstan-param class-string<T> $expectedClass
 	 *
 	 * @return Tag|null
-=======
-	 * @param string $expectedClass Class that extends NamedTag
-	 * @phpstan-param class-string<T> $expectedClass
-	 *
-	 * @return NamedTag|null
 	 * @phpstan-return T|null
->>>>>>> 9f79eaf5
 	 * @throws \RuntimeException if the tag exists and is not of the expected type (if specified)
 	 */
 	public function getTag(string $name, string $expectedClass = Tag::class) : ?Tag{
