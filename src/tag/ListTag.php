--- conflicted
+++ resolved
@@ -24,14 +24,10 @@
 namespace pocketmine\nbt\tag;
 
 use pocketmine\nbt\NBT;
-<<<<<<< HEAD
 use pocketmine\nbt\NbtStreamReader;
 use pocketmine\nbt\NbtStreamWriter;
+use pocketmine\nbt\ReaderTracker;
 use function func_num_args;
-=======
-use pocketmine\nbt\NBTStream;
-use pocketmine\nbt\ReaderTracker;
->>>>>>> 2f176c9f
 use function get_class;
 use function gettype;
 use function is_object;
@@ -323,37 +319,21 @@
 		}
 	}
 
-<<<<<<< HEAD
-	public static function read(NbtStreamReader $reader) : self{
+	public static function read(NbtStreamReader $reader, ReaderTracker $tracker) : self{
 		$value = [];
 		$tagType = $reader->readByte();
 		$size = $reader->readInt();
-=======
-	public function read(NBTStream $nbt, ReaderTracker $tracker) : void{
-		$this->value = new \SplDoublyLinkedList();
-		$this->tagType = $nbt->getByte();
-		$size = $nbt->getInt();
->>>>>>> 2f176c9f
 
 		if($size > 0){
 			if($tagType === NBT::TAG_End){
 				throw new \UnexpectedValueException("Unexpected non-empty list of TAG_End");
 			}
 
-<<<<<<< HEAD
-			for($i = 0; $i < $size; ++$i){
-				$value[] = NBT::createTag($tagType, $reader);
-			}
-=======
-			$tracker->protectDepth(function() use($nbt, $tracker, $size){
-				$tagBase = NBT::createTag($this->tagType);
+			$tracker->protectDepth(static function() use($size, $tagType, $reader, $tracker){
 				for($i = 0; $i < $size; ++$i){
-					$tag = clone $tagBase;
-					$tag->read($nbt, $tracker);
-					$this->value->push($tag);
+					$value[] = NBT::createTag($tagType, $reader, $tracker);
 				}
 			});
->>>>>>> 2f176c9f
 		}else{
 			$tagType = NBT::TAG_End; //Some older NBT implementations used TAG_Byte for empty lists.
 		}
